name = "TensorAutoregressions"
uuid = "363a7405-726f-4af3-8d92-de3cb59efcc2"
authors = ["Quint Wiersma <qnt.wrsm@gmail.com> and contributors"]
version = "0.1.0"

[deps]
CairoMakie = "13f3f980-e62b-5c42-98c6-ff1f3baf88f0"
Dates = "ade2ca70-3891-5945-98fb-dc099432e06a"
Distributions = "31c24e10-a181-5473-b8eb-7969acd0382f"
LinearAlgebra = "37e2e46d-f89d-539d-b4ee-838fcccc9c8e"
Optim = "429524aa-4258-5aef-a3af-852621145aeb"
Random = "9a3f8284-a2c9-5f02-9a11-845980a1fd5c"
Statistics = "10745b16-79ce-11e8-11f9-7d13ad32a3b2"
TensorToolbox = "9c690861-8ade-587a-897e-15364bc6f718"

[compat]
<<<<<<< HEAD
Distributions = "0.25"
=======
CairoMakie = "0.10"
>>>>>>> 58dfa49b
Optim = "1"
TensorToolbox = "1"
julia = "1.8"

[extras]
Test = "8dfed614-e22c-5e08-85e1-65c5234f0b40"

[targets]
test = ["Test"]<|MERGE_RESOLUTION|>--- conflicted
+++ resolved
@@ -14,11 +14,8 @@
 TensorToolbox = "9c690861-8ade-587a-897e-15364bc6f718"
 
 [compat]
-<<<<<<< HEAD
 Distributions = "0.25"
-=======
 CairoMakie = "0.10"
->>>>>>> 58dfa49b
 Optim = "1"
 TensorToolbox = "1"
 julia = "1.8"
